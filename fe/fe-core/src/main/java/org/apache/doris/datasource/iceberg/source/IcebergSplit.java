--- conflicted
+++ resolved
@@ -34,13 +34,10 @@
     // When comparing datafile with position delete, the converted path cannot be used,
     // but the original datafile path must be used.
     private final String originalPath;
-<<<<<<< HEAD
-    private long rowCount = -1;
-=======
     private Integer formatVersion;
     private List<IcebergDeleteFileFilter> deleteFileFilters;
     private Map<String, String> config;
->>>>>>> c6b7dfc2
+    private long rowCount = -1;
 
     // File path will be changed if the file is modified, so there's no need to get modification time.
     public IcebergSplit(LocationPath file, long start, long length, long fileLength, String[] hosts,
@@ -51,11 +48,6 @@
         this.config = config;
         this.originalPath = originalPath;
     }
-<<<<<<< HEAD
-
-    private Integer formatVersion;
-    private List<IcebergDeleteFileFilter> deleteFileFilters;
-    private Map<String, String> config;
 
     public long getRowCount() {
         return rowCount;
@@ -64,8 +56,4 @@
     public void setRowCount(long rowCount) {
         this.rowCount = rowCount;
     }
-}
-
-=======
-}
->>>>>>> c6b7dfc2
+}